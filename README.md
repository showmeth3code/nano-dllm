# Tiny-vLLM

Tiny-vLLM is a ground-up rewrite (port) of the vLLM inference engine from Python to Rust. The repository currently contains a lightweight Python implementation (`nanovllm`) used as a reference. As development progresses, the Rust crate will mirror the original architecture while exposing a similar API via PyO3.

## Key Features

* 🚀 **Fast offline inference** - Comparable inference speeds to vLLM
* 📖 **Readable codebase** - Clean implementation in ~1,200 lines of Python code and a growing Rust port
* ⚡ **Optimization Suite** - Prefix caching, Tensor Parallelism, Torch compilation, CUDA graph, etc.

## Quick Start (Rust)

Ensure a recent Rust toolchain is installed. Build the library and run tests with:

```bash
cargo build --release
cargo test
```

The Python example (`example.py`) still works with the reference implementation. As Rust code lands, bindings will be exposed so usage remains largely the same:

```python
from nanovllm import LLM, SamplingParams
llm = LLM("/YOUR/MODEL/PATH", enforce_eager=True, tensor_parallel_size=1)
sampling_params = SamplingParams(temperature=0.6, max_tokens=256)
outputs = llm.generate(["Hello, Nano-vLLM."], sampling_params)
print(outputs[0]["text"])
```

## Documentation

- [ARCHITECTURE.md](ARCHITECTURE.md) explains the module layout and Python ↔ Rust mapping.
- [ROADMAP.md](ROADMAP.md) outlines the planned cycles and milestones.
- [CONTRIBUTING.md](CONTRIBUTING.md) describes the workflow for porting epochs.
- [docs/porting_plan.md](docs/porting_plan.md) tracks the detailed file-by-file plan.

<<<<<<< HEAD
## Benchmark

See `bench.py` for the original benchmark setup. Preliminary results on a RTX 4070 running the Python engine show:
=======
**Test Configuration:**
- Hardware: RTX 4070 Laptop (8GB)
- Model: Qwen3-0.6B
- Total Requests: 256 sequences
- Input Length: Randomly sampled between 100–1024 tokens
- Output Length: Randomly sampled between 100–1024 tokens
>>>>>>> ad4e95fb

| Inference Engine | Output Tokens | Time (s) | Throughput (tokens/s) |
|----------------|-------------|----------|-----------------------|
<<<<<<< HEAD
| vLLM           | 133,966     | 98.95    | 1353.86               |
| Nano-vLLM      | 133,966     | 101.90   | 1314.65               |

We will add Rust benchmark numbers in [BENCHMARKS.md](BENCHMARKS.md) as the port progresses.
=======
| vLLM           | 133,966     | 98.37    | 1361.84               |
| Nano-vLLM      | 133,966     | 93.41    | 1434.13               |
>>>>>>> ad4e95fb
<|MERGE_RESOLUTION|>--- conflicted
+++ resolved
@@ -34,27 +34,24 @@
 - [CONTRIBUTING.md](CONTRIBUTING.md) describes the workflow for porting epochs.
 - [docs/porting_plan.md](docs/porting_plan.md) tracks the detailed file-by-file plan.
 
-<<<<<<< HEAD
+
 ## Benchmark
 
 See `bench.py` for the original benchmark setup. Preliminary results on a RTX 4070 running the Python engine show:
-=======
+
 **Test Configuration:**
 - Hardware: RTX 4070 Laptop (8GB)
 - Model: Qwen3-0.6B
 - Total Requests: 256 sequences
 - Input Length: Randomly sampled between 100–1024 tokens
 - Output Length: Randomly sampled between 100–1024 tokens
->>>>>>> ad4e95fb
+
 
 | Inference Engine | Output Tokens | Time (s) | Throughput (tokens/s) |
 |----------------|-------------|----------|-----------------------|
-<<<<<<< HEAD
 | vLLM           | 133,966     | 98.95    | 1353.86               |
 | Nano-vLLM      | 133,966     | 101.90   | 1314.65               |
 
 We will add Rust benchmark numbers in [BENCHMARKS.md](BENCHMARKS.md) as the port progresses.
-=======
 | vLLM           | 133,966     | 98.37    | 1361.84               |
-| Nano-vLLM      | 133,966     | 93.41    | 1434.13               |
->>>>>>> ad4e95fb
+| Nano-vLLM      | 133,966     | 93.41    | 1434.13               |