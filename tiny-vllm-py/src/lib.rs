--- conflicted
+++ resolved
@@ -1,10 +1,8 @@
 use pyo3::prelude::*;
-<<<<<<< HEAD
 use tiny_vllm_core::cuda_utils;
 use tiny_vllm_core::helpers;
-=======
 use tiny_vllm_core::{config, cuda_utils};
->>>>>>> a330cefa
+
 
 fn to_py_err(err: anyhow::Error) -> PyErr {
     pyo3::exceptions::PyRuntimeError::new_err(err.to_string())
@@ -26,7 +24,6 @@
 }
 
 // ----- Default settings helpers -----
-
 #[pyfunction]
 fn default_max_num_batched_tokens() -> usize {
     config::settings::MAX_NUM_BATCHED_TOKENS
@@ -77,11 +74,10 @@
     m.add_function(wrap_pyfunction!(get_device, m)?)?;
     m.add_function(wrap_pyfunction!(get_gpu_memory, m)?)?;
     m.add_function(wrap_pyfunction!(get_gpu_memory_utilization, m)?)?;
-<<<<<<< HEAD
     m.add_function(wrap_pyfunction!(clamp, m)?)?;
     m.add_function(wrap_pyfunction!(flatten, m)?)?;
     m.add_function(wrap_pyfunction!(chunked, m)?)?;
-=======
+
     // default setting helpers
     m.add_function(wrap_pyfunction!(default_max_num_batched_tokens, m)?)?;
     m.add_function(wrap_pyfunction!(default_max_num_seqs, m)?)?;
@@ -92,7 +88,7 @@
     m.add_function(wrap_pyfunction!(default_kvcache_block_size, m)?)?;
     m.add_function(wrap_pyfunction!(default_num_kvcache_blocks, m)?)?;
     m.add_function(wrap_pyfunction!(default_eos, m)?)?;
->>>>>>> a330cefa
+  
     Ok(())
 }
 
