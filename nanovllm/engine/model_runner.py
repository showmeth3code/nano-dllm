--- conflicted
+++ resolved
@@ -197,19 +197,7 @@
             graph.replay()
             return self.model.compute_logits(graph_vars["outputs"][:bs])
 
-<<<<<<< HEAD
-    def reset_graph_vars(self):
-        graph_vars = self.graph_vars
-        graph_vars["input_ids"].zero_()
-        graph_vars["positions"].zero_()
-        graph_vars["slot_mapping"].zero_()
-        graph_vars["context_lens"].zero_()
-        graph_vars["block_tables"].zero_()
-    
     def run(self, seqs: list[Sequence], is_prefill: bool) -> list:
-=======
-    def run(self, seqs: list[Sequence], is_prefill: bool) -> list[int]:
->>>>>>> 03cfc13b
         input_ids, positions = self.prepare_prefill(seqs) if is_prefill else self.prepare_decode(seqs)
         sample_data = self.prepare_sample(seqs) if self.rank == 0 else (None, 0)
         logits = self.run_model(input_ids, positions, is_prefill)
