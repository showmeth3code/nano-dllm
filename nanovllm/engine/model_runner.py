--- conflicted
+++ resolved
@@ -177,12 +177,7 @@
             cu_seqlens_k.append(cu_seqlens_k[-1] + seqlen_k)
             max_seqlen_q = max(seqlen_q, max_seqlen_q)
             max_seqlen_k = max(seqlen_k, max_seqlen_k)
-<<<<<<< HEAD
-            # 不存在block_table, 不处理，首次填充，没有KV-Cache缓存进行存储
             if not seq.block_table:
-=======
-            if not seq.block_table:    # warmup
->>>>>>> 6ef2a4f6
                 continue
             
             for i in range(seq.num_cached_blocks, seq.num_blocks):
